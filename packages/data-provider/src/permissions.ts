--- conflicted
+++ resolved
@@ -29,15 +29,13 @@
    */
   RUN_CODE = 'RUN_CODE',
   /**
-<<<<<<< HEAD
    * Type for Scheduler Permissions
    */
   SCHEDULES = 'SCHEDULES',
-=======
+  /**
    * Type for using the "Web Search" feature
    */
   WEB_SEARCH = 'WEB_SEARCH',
->>>>>>> f556aaea
 }
 
 /**
@@ -89,17 +87,15 @@
 });
 export type TRunCodePermissions = z.infer<typeof runCodePermissionsSchema>;
 
-<<<<<<< HEAD
 export const schedulesPermissionsSchema = z.object({
   [Permissions.USE]: z.boolean().default(true),
 });
 export type TSchedulesPermissions = z.infer<typeof schedulesPermissionsSchema>;
-=======
+
 export const webSearchPermissionsSchema = z.object({
   [Permissions.USE]: z.boolean().default(true),
 });
 export type TWebSearchPermissions = z.infer<typeof webSearchPermissionsSchema>;
->>>>>>> f556aaea
 
 // Define a single permissions schema that holds all permission types.
 export const permissionsSchema = z.object({
@@ -109,9 +105,6 @@
   [PermissionTypes.MULTI_CONVO]: multiConvoPermissionsSchema,
   [PermissionTypes.TEMPORARY_CHAT]: temporaryChatPermissionsSchema,
   [PermissionTypes.RUN_CODE]: runCodePermissionsSchema,
-<<<<<<< HEAD
   [PermissionTypes.SCHEDULES]: schedulesPermissionsSchema,
-=======
   [PermissionTypes.WEB_SEARCH]: webSearchPermissionsSchema,
->>>>>>> f556aaea
 });