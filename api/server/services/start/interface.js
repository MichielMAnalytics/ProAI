const {
  SystemRoles,
  Permissions,
  PermissionTypes,
  removeNullishValues,
} = require('librechat-data-provider');
const { updateAccessPermissions } = require('~/models/Role');
const { logger } = require('~/config');

/**
 * Loads the default interface object.
 * @param {TCustomConfig | undefined} config - The loaded custom configuration.
 * @param {TConfigDefaults} configDefaults - The custom configuration default values.
 * @param {SystemRoles} [roleName] - The role to load the default interface for, defaults to `'USER'`.
 * @returns {Promise<TCustomConfig['interface']>} The default interface object.
 */
async function loadDefaultInterface(config, configDefaults, roleName = SystemRoles.USER) {
  const { interface: interfaceConfig } = config ?? {};
  const { interface: defaults } = configDefaults;
  const hasModelSpecs = config?.modelSpecs?.list?.length > 0;
  const includesAddedEndpoints = config?.modelSpecs?.addedEndpoints?.length > 0;

  /** @type {TCustomConfig['interface']} */
  const loadedInterface = removeNullishValues({
    endpointsMenu:
      interfaceConfig?.endpointsMenu ?? (hasModelSpecs ? false : defaults.endpointsMenu),
    modelSelect:
      interfaceConfig?.modelSelect ??
      (hasModelSpecs ? includesAddedEndpoints : defaults.modelSelect),
    parameters: interfaceConfig?.parameters ?? (hasModelSpecs ? false : defaults.parameters),
    presets: interfaceConfig?.presets ?? (hasModelSpecs ? false : defaults.presets),
    sidePanel: interfaceConfig?.sidePanel ?? defaults.sidePanel,
    privacyPolicy: interfaceConfig?.privacyPolicy ?? defaults.privacyPolicy,
    termsOfService: interfaceConfig?.termsOfService ?? defaults.termsOfService,
    bookmarks: interfaceConfig?.bookmarks ?? defaults.bookmarks,
    prompts: interfaceConfig?.prompts ?? defaults.prompts,
    multiConvo: interfaceConfig?.multiConvo ?? defaults.multiConvo,
    agents: interfaceConfig?.agents ?? defaults.agents,
    temporaryChat: interfaceConfig?.temporaryChat ?? defaults.temporaryChat,
    runCode: interfaceConfig?.runCode ?? defaults.runCode,
<<<<<<< HEAD
    schedules: interfaceConfig?.schedules ?? defaults.schedules,
    files: interfaceConfig?.files ?? defaults.files,
    plugins: interfaceConfig?.plugins ?? defaults.plugins,
    assistants: interfaceConfig?.assistants ?? defaults.assistants,
    hidePanel: interfaceConfig?.hidePanel ?? defaults.hidePanel,
=======
    webSearch: interfaceConfig?.webSearch ?? defaults.webSearch,
>>>>>>> f556aaea
    customWelcome: interfaceConfig?.customWelcome ?? defaults.customWelcome,
  });

  await updateAccessPermissions(roleName, {
    [PermissionTypes.PROMPTS]: { [Permissions.USE]: loadedInterface.prompts },
    [PermissionTypes.BOOKMARKS]: { [Permissions.USE]: loadedInterface.bookmarks },
    [PermissionTypes.MULTI_CONVO]: { [Permissions.USE]: loadedInterface.multiConvo },
    [PermissionTypes.AGENTS]: { [Permissions.USE]: loadedInterface.agents },
    [PermissionTypes.TEMPORARY_CHAT]: { [Permissions.USE]: loadedInterface.temporaryChat },
    [PermissionTypes.RUN_CODE]: { [Permissions.USE]: loadedInterface.runCode },
<<<<<<< HEAD
    [PermissionTypes.SCHEDULES]: { [Permissions.USE]: loadedInterface.schedules },
=======
    [PermissionTypes.WEB_SEARCH]: { [Permissions.USE]: loadedInterface.webSearch },
>>>>>>> f556aaea
  });
  await updateAccessPermissions(SystemRoles.ADMIN, {
    [PermissionTypes.PROMPTS]: { [Permissions.USE]: loadedInterface.prompts },
    [PermissionTypes.BOOKMARKS]: { [Permissions.USE]: loadedInterface.bookmarks },
    [PermissionTypes.MULTI_CONVO]: { [Permissions.USE]: loadedInterface.multiConvo },
    [PermissionTypes.AGENTS]: { [Permissions.USE]: loadedInterface.agents },
    [PermissionTypes.TEMPORARY_CHAT]: { [Permissions.USE]: loadedInterface.temporaryChat },
    [PermissionTypes.RUN_CODE]: { [Permissions.USE]: loadedInterface.runCode },
<<<<<<< HEAD
    [PermissionTypes.SCHEDULES]: { [Permissions.USE]: loadedInterface.schedules },
=======
    [PermissionTypes.WEB_SEARCH]: { [Permissions.USE]: loadedInterface.webSearch },
>>>>>>> f556aaea
  });

  let i = 0;
  const logSettings = () => {
    // log interface object and model specs object (without list) for reference
    logger.warn(`\`interface\` settings:\n${JSON.stringify(loadedInterface, null, 2)}`);
    logger.warn(
      `\`modelSpecs\` settings:\n${JSON.stringify(
        { ...(config?.modelSpecs ?? {}), list: undefined },
        null,
        2,
      )}`,
    );
  };

  // warn about config.modelSpecs.prioritize if true and presets are enabled, that default presets will conflict with prioritizing model specs.
  if (config?.modelSpecs?.prioritize && loadedInterface.presets) {
    logger.warn(
      "Note: Prioritizing model specs can conflict with default presets if a default preset is set. It's recommended to disable presets from the interface or disable use of a default preset.",
    );
    i === 0 && i++;
  }

  // warn about config.modelSpecs.enforce if true and if any of these, endpointsMenu, modelSelect, presets, or parameters are enabled, that enforcing model specs can conflict with these options.
  if (
    config?.modelSpecs?.enforce &&
    (loadedInterface.endpointsMenu ||
      loadedInterface.modelSelect ||
      loadedInterface.presets ||
      loadedInterface.parameters)
  ) {
    logger.warn(
      "Note: Enforcing model specs can conflict with the interface options: endpointsMenu, modelSelect, presets, and parameters. It's recommended to disable these options from the interface or disable enforcing model specs.",
    );
    i === 0 && i++;
  }
  // warn if enforce is true and prioritize is not, that enforcing model specs without prioritizing them can lead to unexpected behavior.
  if (config?.modelSpecs?.enforce && !config?.modelSpecs?.prioritize) {
    logger.warn(
      "Note: Enforcing model specs without prioritizing them can lead to unexpected behavior. It's recommended to enable prioritizing model specs if enforcing them.",
    );
    i === 0 && i++;
  }

  if (i > 0) {
    logSettings();
  }

  return loadedInterface;
}

module.exports = { loadDefaultInterface };<|MERGE_RESOLUTION|>--- conflicted
+++ resolved
@@ -38,15 +38,12 @@
     agents: interfaceConfig?.agents ?? defaults.agents,
     temporaryChat: interfaceConfig?.temporaryChat ?? defaults.temporaryChat,
     runCode: interfaceConfig?.runCode ?? defaults.runCode,
-<<<<<<< HEAD
     schedules: interfaceConfig?.schedules ?? defaults.schedules,
     files: interfaceConfig?.files ?? defaults.files,
     plugins: interfaceConfig?.plugins ?? defaults.plugins,
     assistants: interfaceConfig?.assistants ?? defaults.assistants,
     hidePanel: interfaceConfig?.hidePanel ?? defaults.hidePanel,
-=======
     webSearch: interfaceConfig?.webSearch ?? defaults.webSearch,
->>>>>>> f556aaea
     customWelcome: interfaceConfig?.customWelcome ?? defaults.customWelcome,
   });
 
@@ -57,11 +54,8 @@
     [PermissionTypes.AGENTS]: { [Permissions.USE]: loadedInterface.agents },
     [PermissionTypes.TEMPORARY_CHAT]: { [Permissions.USE]: loadedInterface.temporaryChat },
     [PermissionTypes.RUN_CODE]: { [Permissions.USE]: loadedInterface.runCode },
-<<<<<<< HEAD
     [PermissionTypes.SCHEDULES]: { [Permissions.USE]: loadedInterface.schedules },
-=======
     [PermissionTypes.WEB_SEARCH]: { [Permissions.USE]: loadedInterface.webSearch },
->>>>>>> f556aaea
   });
   await updateAccessPermissions(SystemRoles.ADMIN, {
     [PermissionTypes.PROMPTS]: { [Permissions.USE]: loadedInterface.prompts },
@@ -70,11 +64,8 @@
     [PermissionTypes.AGENTS]: { [Permissions.USE]: loadedInterface.agents },
     [PermissionTypes.TEMPORARY_CHAT]: { [Permissions.USE]: loadedInterface.temporaryChat },
     [PermissionTypes.RUN_CODE]: { [Permissions.USE]: loadedInterface.runCode },
-<<<<<<< HEAD
     [PermissionTypes.SCHEDULES]: { [Permissions.USE]: loadedInterface.schedules },
-=======
     [PermissionTypes.WEB_SEARCH]: { [Permissions.USE]: loadedInterface.webSearch },
->>>>>>> f556aaea
   });
 
   let i = 0;
@@ -90,6 +81,13 @@
     );
   };
 
+  if ((!loadedInterface.presets && !config?.modelSpecs?.enforce) ?? true) {
+    logger.warn(
+      'Presets are disabled; users will send requests without preset configurations',
+    );
+    i === 0 && i++;
+  }
+
   // warn about config.modelSpecs.prioritize if true and presets are enabled, that default presets will conflict with prioritizing model specs.
   if (config?.modelSpecs?.prioritize && loadedInterface.presets) {
     logger.warn(
@@ -98,7 +96,7 @@
     i === 0 && i++;
   }
 
-  // warn about config.modelSpecs.enforce if true and if any of these, endpointsMenu, modelSelect, presets, or parameters are enabled, that enforcing model specs can conflict with these options.
+  // warn if config.modelSpecs.enforce is true and any of the interface options conflicting with it are enabled.
   if (
     config?.modelSpecs?.enforce &&
     (loadedInterface.endpointsMenu ||
