--- conflicted
+++ resolved
@@ -521,7 +521,6 @@
   };
   const areToolsEnabled = checkCapability(AgentCapabilities.tools);
 
-<<<<<<< HEAD
   // Initialize user-specific MCP connections early for agent execution
   const MCPInitializer = require('~/server/services/MCPInitializer');
   const mcpInitializer = MCPInitializer.getInstance();
@@ -538,9 +537,7 @@
     // Continue without MCP tools - agent can still work with other tools
   }
 
-=======
   let includesWebSearch = false;
->>>>>>> f556aaea
   const _agentTools = agent.tools?.filter((tool) => {
     if (tool === Tools.file_search) {
       return checkCapability(AgentCapabilities.file_search);
