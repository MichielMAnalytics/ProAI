--- conflicted
+++ resolved
@@ -56,20 +56,13 @@
   };
 
   // Check if sections already exist to avoid duplication
-<<<<<<< HEAD
-  const hasVariablesSection = instructions.includes('--- Available Variables ---') && instructions.includes('--- End Variables ---');
-  const hasWorkflowSection = instructions.includes('--- Workflow Capabilities ---') && instructions.includes('--- End Workflow Capabilities ---');
-  const hasConnectionSection = instructions.includes('--- App Connection Instructions ---') && instructions.includes('--- End App Connection Instructions ---');
-  
-=======
   const hasVariablesSection =
     instructions.includes('--- Available Variables ---') &&
     instructions.includes('--- End Variables ---');
   const hasWorkflowSection =
     instructions.includes('--- Workflow Capabilities ---') &&
     instructions.includes('--- End Workflow Capabilities ---');
-
->>>>>>> 3ed4f01f
+  const hasConnectionSection = instructions.includes('--- App Connection Instructions ---') && instructions.includes('--- End App Connection Instructions ---');
   let result = instructions;
 
   // Check which special variables are missing
@@ -116,7 +109,6 @@
     logger.info(`[injectSpecialVariables] Workflow capabilities section already exists, skipping injection`);
   }
   */
-<<<<<<< HEAD
   
   // Only add app connection instructions section if it doesn't exist
   if (!hasConnectionSection) {
@@ -126,10 +118,6 @@
   } else {
     logger.info(`[injectSpecialVariables] App connection instructions section already exists, skipping injection`);
   }
-  
-=======
-
->>>>>>> 3ed4f01f
   return result;
 };
 
